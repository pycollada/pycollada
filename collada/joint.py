--- conflicted
+++ resolved
@@ -147,11 +147,7 @@
         return node
 
     def getchildren(self):
-<<<<<<< HEAD
-        return self.extras
-=======
         return self.extras + self.prismatics + self.revolutes
->>>>>>> 244ee55d
 
     def save(self, recurse=True):
         Extra.saveextras(self.xmlnode,self.extras)
