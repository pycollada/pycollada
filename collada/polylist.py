--- conflicted
+++ resolved
@@ -63,50 +63,45 @@
 
             tri_indices = numpy.array([
                 self.indices[0], self.indices[i+1], self.indices[i+2]
-<<<<<<< HEAD
-                ])
-
-            tri_vertices = numpy.array([
-                self.vertices[0], self.vertices[i+1], self.vertices[i+2]
-                ])
-
-=======
                 ], dtype=numpy.float32)
-            
+
             tri_vertices = numpy.array([
                 self.vertices[0], self.vertices[i+1], self.vertices[i+2]
                 ], dtype=numpy.float32)
-            
->>>>>>> 522bd10f
+
             if self.normals is None:
                 tri_normals = None
                 normal_indices = None
             else:
                 tri_normals = numpy.array([
                     self.normals[0], self.normals[i+1], self.normals[i+2]
-<<<<<<< HEAD
-                    ])
-
-            tri_texcoords = []
-            for texcoord in self.texcoords:
-                tri_texcoords.append([texcoord[0], texcoord[i+1], texcoord[i+2]])
-            tri_texcoords = numpy.array(tri_texcoords)
-
-            tri = triangleset.Triangle(tri_indices, tri_vertices, tri_normals, tri_texcoords, self.material)
-=======
                     ], dtype=numpy.float32)
                 normal_indices = numpy.array([
-                    self.normal_indices[0], self.normal_indices[i+1], self.normal_indices[i+2]
+                    self.normal_indices[0],
+                    self.normal_indices[i+1],
+                    self.normal_indices[i+2]
                     ], dtype=numpy.float32)
-            
+
             tri_texcoords = []
             tri_texcoord_indices = []
-            for texcoord, texcoord_indices in zip(self.texcoords, self.texcoord_indices):
-                tri_texcoords.append(numpy.array([texcoord[0], texcoord[i+1], texcoord[i+2]], dtype=numpy.float32))
-                tri_texcoord_indices.append(numpy.array([texcoord_indices[0], texcoord_indices[i+1], texcoord_indices[i+2]], dtype=numpy.float32))
-            
-            tri = triangleset.Triangle(tri_indices, tri_vertices, normal_indices, tri_normals, tri_texcoord_indices, tri_texcoords, self.material)
->>>>>>> 522bd10f
+            for texcoord, texcoord_indices in zip(
+                    self.texcoords, self.texcoord_indices):
+                tri_texcoords.append(numpy.array([
+                    texcoord[0],
+                    texcoord[i+1],
+                    texcoord[i+2]
+                    ], dtype=numpy.float32))
+                tri_texcoord_indices.append(numpy.array([
+                    texcoord_indices[0],
+                    texcoord_indices[i+1],
+                    texcoord_indices[i+2]
+                    ], dtype=numpy.float32))
+
+            tri = triangleset.Triangle(
+                    tri_indices, tri_vertices,
+                    normal_indices, tri_normals,
+                    tri_texcoord_indices, tri_texcoords,
+                    self.material)
             yield tri
 
     def __repr__(self):
