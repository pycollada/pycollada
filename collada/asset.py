--- conflicted
+++ resolved
@@ -202,15 +202,7 @@
         self.xmlnode.append(E.up_axis(self.upaxis))
 
     def getchildren(self):
-<<<<<<< HEAD
-        children = []
-        for c in [self.title, self.subject, self.revision, self.keywords]:
-            if c is not None:
-                children.append(c)
-        return children + contributors
-=======
         return self.contributors
->>>>>>> 244ee55d
 
     def save(self,recurse=True):
         """Saves the asset info back to :attr:`xmlnode`"""
