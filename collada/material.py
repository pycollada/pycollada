####################################################################
#                                                                  #
# THIS FILE IS PART OF THE pycollada LIBRARY SOURCE CODE.          #
# USE, DISTRIBUTION AND REPRODUCTION OF THIS LIBRARY SOURCE IS     #
# GOVERNED BY A BSD-STYLE SOURCE LICENSE INCLUDED WITH THIS SOURCE #
# IN 'COPYING'. PLEASE READ THESE TERMS BEFORE DISTRIBUTING.       #
#                                                                  #
# THE pycollada SOURCE CODE IS (C) COPYRIGHT 2011                  #
# by Jeff Terrace and contributors                                 #
#                                                                  #
####################################################################

"""Module for material, effect and image loading

This module contains all the functionality to load and manage:
- Images in the image library
- Surfaces and samplers2D in effects
- Effects (that are now used as materials)

"""

import copy
import numpy

from .common import DaeObject, E, tag, get_number_dtype, float_format_func
from .common import DaeIncompleteError, DaeBrokenRefError, \
        DaeMalformedError, DaeUnsupportedError
<<<<<<< HEAD
from .util import falmostEqual, StringIO
from .xmlutil import etree as ElementTree
from .xmlutil import UnquoteSafe
from .extra import Extra
=======
from collada.util import falmostEqual, BytesIO
from collada.xmlutil import etree as ElementTree
>>>>>>> e42eedd9

try:
    from PIL import Image as pil
except:
    pil = None


class DaeMissingSampler2D(Exception):
    """Raised when a <texture> tag references a texture without a sampler."""
    pass


class CImage(DaeObject):
    """Class containing data coming from a <image> tag.

    Basically is just the path to the file, but we give an extended
    functionality if PIL is available. You can in that case get the
    image object or numpy arrays in both int and float format. We
    named it CImage to avoid confusion with PIL's Image class.

    """
    def __init__(self, id, path, collada = None, extras=None, xmlnode = None):
        """Create an image object.

        :param str id:
          A unique string identifier for the image
        :param str path:
          Path relative to the collada document where the image is located
        :param collada.Collada collada:
          The collada object this image belongs to
        :param xmlnode:
          If loaded from xml, the node this data comes from

        """
        self.id = id
        """The unique string identifier for the image"""
        self.path = path
        """Path relative to the collada document where the image is located"""

        self.collada = collada
        self._data = None
        self._pilimage = None
        self._uintarray = None
        self._floatarray = None
        self.extras = []
        if extras is not None:
            self.extras = extras

        if xmlnode != None:
            self.xmlnode = xmlnode
            """ElementTree representation of the image."""
        else:
            self.xmlnode = E.image(
                E.init_from(path)
            , id=self.id, name=self.id)


    def getchildren(self):
        return self.extras
    
    def getData(self):
        if self._data is None:
            try: self._data = self.collada.getFileData( self.path )
            except DaeBrokenRefError as ex:
                self._data = ''
                self.collada.handleError(ex)
        return self._data

    def getImage(self):
        if pil is None or self._pilimage == 'failed':
            return None
        if self._pilimage:
            return self._pilimage
        else:
            data = self.getData()
            if not data:
                self._pilimage = 'failed'
                return None
            try:
                self._pilimage = pil.open( BytesIO(data) )
                self._pilimage.load()
            except IOError as ex:
                self._pilimage = 'failed'
                return None
            return self._pilimage

    def getUintArray(self):
        if self._uintarray == 'failed': return None
        if self._uintarray != None: return self._uintarray
        img = self.getImage()
        if not img:
            self._uintarray = 'failed'
            return None
        nchan = len(img.mode)
        self._uintarray = numpy.fromstring(img.tostring(), dtype=numpy.uint8)
        self._uintarray.shape = (img.size[1], img.size[0], nchan)
        return self._uintarray

    def getFloatArray(self):
        if self._floatarray == 'failed': return None
        if self._floatarray != None: return self._floatarray
        array = self.getUintArray()
        if array is None:
            self._floatarray = 'failed'
            return None
        self._floatarray = numpy.asarray( array, dtype=get_number_dtype())
        self._floatarray *= 1.0/255.0
        return self._floatarray

    def setData(self, data):
        self._data = data
        self._floatarray = None
        self._uintarray = None
        self._pilimage = None

    data = property( getData, setData )
    """Raw binary image file data if the file is readable. If `aux_file_loader` was passed to
    :func:`collada.Collada.__init__`, this function will be called to retrieve the data.
    Otherwise, if the file came from the local disk, the path will be interpreted from
    the local file system. If the file was a zip archive, the archive will be searched."""
    pilimage = property( getImage )
    """PIL Image object if PIL is available and the file is readable."""
    uintarray = property( getUintArray )
    """Numpy array (height, width, nchannels) in integer format."""
    floatarray = property( getFloatArray )
    """Numpy float array (height, width, nchannels) with the image data normalized to 1.0."""

    @staticmethod
    def load( collada, localspace, node ):
        id = node.get('id')
        initnode = node.find( tag('init_from') )
        if initnode is None: raise DaeIncompleteError('Image has no file path')
        path = initnode.text
        extras = Extra.loadextras(collada, node)
        cimage = CImage(id, path, collada, extras, xmlnode = node)
        collada.addId(id, cimage)
        return cimage

    def save(self, recurse=True):
        """Saves the image back to :attr:`xmlnode`. Only the :attr:`id` attribute is saved.
        The image itself will have to be saved to its original source to make modifications."""
        Extra.saveextras(self.xmlnode,self.extras)
        self.xmlnode.set('id', self.id)
        self.xmlnode.set('name', self.id)
        initnode = self.xmlnode.find( tag('init_from') )
        initnode.text = self.path

    def __str__(self):
        return '<CImage id=%s path=%s>' % (self.id, self.path)

    def __repr__(self):
        return str(self)


class Surface(DaeObject):
    """Class containing data coming from a <surface> tag.

    Collada materials use this to access to the <image> tag.
    The only extra information we store right now is the
    image format. In theory, this enables many more features
    according to the collada spec, but no one seems to actually
    use them in the wild, so for now, it's unimplemented.

    """

    def __init__(self, id, img, format=None, extras=None, xmlnode=None):
        """Creates a surface.

        :param str id:
          A string identifier for the surface within the local scope of the material
        :param collada.material.CImage img:
          The image object
        :param str format:
          The format of the image
        :param xmlnode:
          If loaded from xml, the xml node

        """
        self.id = id
        """The string identifier for the surface within the local scope of the material"""
        self.image = img
        """:class:`collada.material.CImage` object from the image library."""
        self.format = format if format is not None else "A8R8G8B8"
        """Format string."""
        self.extras = []
        if extras is not None:
            self.extras = extras
        
        if xmlnode != None:
            self.xmlnode = xmlnode
            """ElementTree representation of the surface."""
        else:
            self.xmlnode = E.newparam(
                E.surface(
                    E.init_from(self.image.id),
                    E.format(self.format)
                , type="2D")
            , sid=self.id)

    @staticmethod
    def load( collada, localscope, node ):
        surfacenode = node.find( tag('surface') )
        if surfacenode is None: raise DaeIncompleteError('No surface found in newparam')
        if surfacenode.get('type') != '2D': raise DaeMalformedError('Hard to imagine a non-2D surface, isn\'t it?')
        initnode = surfacenode.find( tag('init_from') )
        if initnode is None: raise DaeIncompleteError('No init image found in surface')
        formatnode = surfacenode.find( tag('format') )
        if formatnode is None: format = None
        else: format = formatnode.text
        imgid = initnode.text
        id = node.get('sid')
        if imgid in localscope:
            img = localscope[imgid]
        else:
            img = collada.images.get(imgid)
        if img is None: raise DaeBrokenRefError("Missing image '%s' in surface '%s'" % (imgid, id))
        extras = Extra.loadextras(collada, node)
        surface = Surface(id, img, format, extras, xmlnode=node)
        collada.addId(id, surface)
        return surface

    def getchildren(self):
        return self.extras
    
    def save(self, recurse=True):
        """Saves the surface data back to :attr:`xmlnode`"""
        Extra.saveextras(self.xmlnode,self.extras)
        surfacenode = self.xmlnode.find( tag('surface') )
        initnode = surfacenode.find( tag('init_from') )
        if self.format:
            formatnode = surfacenode.find( tag('format') )
            if formatnode is None:
                surfacenode.append(E.format(self.format))
            else:
                formatnode.text = self.format
        initnode.text = self.image.id
        self.xmlnode.set('sid', self.id)

    def __str__(self):
        return '<Surface id=%s>' % (self.id,)

    def __repr__(self):
        return str(self)


class Sampler2D(DaeObject):
    """Class containing data coming from <sampler2D> tag in material.

    Collada uses the <sampler2D> tag to map to a <surface>. The only
    information we store about the sampler right now is minfilter and
    magfilter. Theoretically, the collada spec has many more parameters
    here, but no one seems to be using them in the wild, so they are
    currently unimplemented.

    """
    def __init__(self, id, surface, minfilter=None, magfilter=None, extras=None, xmlnode=None):
        """Create a Sampler2D object.

        :param str id:
          A string identifier for the sampler within the local scope of the material
        :param collada.material.Surface surface:
          Surface instance that this object samples from
        :param str minfilter:
          Minification filter string id, see collada spec for details
        :param str magfilter:
          Maximization filter string id, see collada spec for details
        :param xmlnode:
          If loaded from xml, the xml node

        """
        self.id = id
        """The string identifier for the sampler within the local scope of the material"""
        self.surface = surface
        """Surface instance that this object samples from"""
        self.minfilter = minfilter
        """Minification filter string id, see collada spec for details"""
        self.magfilter = magfilter
        """Maximization filter string id, see collada spec for details"""
        self.extras = []
        if extras is not None:
            self.extras = extras

        if xmlnode != None:
            self.xmlnode = xmlnode
            """ElementTree representation of the sampler."""
        else:
            sampler_node = E.sampler2D(E.source(self.surface.id))
            if minfilter:
                sampler_node.append(E.minfilter(self.minfilter))
            if magfilter:
                sampler_node.append(E.magfilter(self.magfilter))

            self.xmlnode = E.newparam(sampler_node, sid=self.id)

    @staticmethod
    def load( collada, localscope, node ):
        samplernode = node.find( tag('sampler2D') )
        if samplernode is None: raise DaeIncompleteError('No sampler found in newparam')
        sourcenode = samplernode.find( tag('source') )
        if sourcenode is None: raise DaeIncompleteError('No source found in sampler')
        minnode = samplernode.find( tag('minfilter') )
        if minnode is None: minfilter = None
        else: minfilter = minnode.text
        magnode = samplernode.find( tag('magfilter') )
        if magnode is None: magfilter = None
        else: magfilter = magnode.text

        surfaceid = sourcenode.text
        id = node.get('sid')   # FIXME: ???
        surface = localscope.get(surfaceid)
        if surface is None or type(surface) != Surface: raise DaeBrokenRefError('Missing surface ' + surfaceid)
        extras = Extra.loadextras(collada, node)
        sampler2d = Sampler2D(id, surface, minfilter, magfilter, extras, xmlnode=node)
        collada.addId(id, sampler2d)
        return sampler2d

    def getchildren(self):
        return self.extras
    
    def save(self, recurse=True):
        """Saves the sampler data back to :attr:`xmlnode`"""
        Extra.saveextras(self.xmlnode,self.extras)
        samplernode = self.xmlnode.find( tag('sampler2D') )
        sourcenode = samplernode.find( tag('source') )
        if self.minfilter:
            minnode = samplernode.find( tag('minfilter') )
            minnode.text = self.minfilter
        if self.magfilter:
            maxnode = samplernode.find( tag('magfilter') )
            maxnode.text = self.magfilter
        sourcenode.text = self.surface.id
        self.xmlnode.set('sid', self.id)

    def __str__(self):
        return '<Sampler2D id=%s>' % (self.id,)

    def __repr__(self):
        return str(self)


class Map(DaeObject):
    """Class containing data coming from <texture> tag inside material.

    When a material defines its properties like `diffuse`, it can give you
    a color or a texture. In the latter, the texture is mapped with a
    sampler and a texture coordinate channel. If a material defined a texture
    for one of its properties, you'll find an object of this class in the
    corresponding attribute.

    """
    def __init__(self, sampler, texcoord, extras=None, xmlnode=None):
        """Create a map instance to a sampler using a texcoord channel.

        :param collada.material.Sampler2D sampler:
          A sampler object to map
        :param str texcoord:
          Texture coordinate channel symbol to use
        :param xmlnode:
          If loaded from xml, the xml node

        """
        self.sampler = sampler
        """:class:`collada.material.Sampler2D` object to map"""
        self.texcoord = texcoord
        """Texture coordinate channel symbol to use"""
        self.extras = []
        if extras is not None:
            self.extras = extras

        if xmlnode != None:
            self.xmlnode = xmlnode
            """ElementTree representation of the map"""
        else:
            self.xmlnode = E.texture(texture=self.sampler.id, texcoord=self.texcoord)

    @staticmethod
    def load( collada, localscope, node ):
        samplerid = node.get('texture')
        texcoord = node.get('texcoord')
        sampler = localscope.get(samplerid)
        #Check for the sampler ID as the texture ID because some exporters suck
        if sampler is None:
            for s2d in localscope.values():
                if type(s2d) is Sampler2D:
                    if s2d.surface.image.id == samplerid:
                        sampler = s2d
        if sampler is None or type(sampler) != Sampler2D:
            err = DaeMissingSampler2D('Missing sampler ' + samplerid + ' in node ' + node.tag)
            err.samplerid = samplerid
            raise err
        extras = Extra.loadextras(collada, node)
        return Map(sampler, texcoord, extras, xmlnode = node)

    def getchildren(self):
        return self.extras
    
    def save(self, recurse=True):
        """Saves the map back to :attr:`xmlnode`"""
        Extra.saveextras(self.xmlnode,self.extras)
        self.xmlnode.set('texture', self.sampler.id)
        self.xmlnode.set('texcoord', self.texcoord)

    def __str__(self):
        return '<Map sampler=%s texcoord=%s>' % (self.sampler.id, self.texcoord)

    def __repr__(self):
        return str(self)

class OPAQUE_MODE:
    """The opaque mode of an effect."""
    A_ONE = 'A_ONE'
    """Takes the transparency information from the color's alpha channel, where the value 1.0 is opaque (default)."""
    RGB_ZERO = 'RGB_ZERO'
    """Takes the transparency information from the color's red, green, and blue
    channels, where the value 0.0 is opaque, with each channel modulated
    independently."""

class Effect(DaeObject):
    """Class containing data coming from an <effect> tag.
    """
    supported = [ 'emission', 'ambient', 'diffuse', 'specular',
                  'shininess', 'reflective', 'reflectivity',
                  'transparent', 'transparency', 'index_of_refraction' ]
    """Supported material properties list."""
    shaders = [ 'phong', 'lambert', 'blinn', 'constant']
    """Supported shader list."""

    def __init__(self, id, params, shadingtype, bumpmap = None, double_sided = False,
                       emission = (0.0, 0.0, 0.0, 1.0),
                       ambient = (0.0, 0.0, 0.0, 1.0),
                       diffuse = (0.0, 0.0, 0.0, 1.0),
                       specular = (0.0, 0.0, 0.0, 1.0),
                       shininess = 0.0,
                       reflective = (0.0, 0.0, 0.0, 1.0),
                       reflectivity = 0.0,
                       transparent = (0.0, 0.0, 0.0, 1.0),
                       transparency = None,
                       index_of_refraction = None,
                       opaque_mode = None,
                       extras = None,
                       xmlnode = None):
        """Create an effect instance out of properties.

        :param str id:
          A string identifier for the effect
        :param list params:
          A list containing elements of type :class:`collada.material.Sampler2D`
          and :class:`collada.material.Surface`
        :param str shadingtype:
          The type of shader to be used for this effect. Right now, we
          only supper the shaders listed in :attr:`shaders`
        :param `collada.material.Map` bumpmap:
          The bump map for this effect, or None if there isn't one
        :param bool double_sided:
          Whether or not the material should be rendered double sided
        :param emission:
          Either an RGBA-format tuple of four floats or an instance
          of :class:`collada.material.Map`
        :param ambient:
          Either an RGBA-format tuple of four floats or an instance
          of :class:`collada.material.Map`
        :param diffuse:
          Either an RGBA-format tuple of four floats or an instance
          of :class:`collada.material.Map`
        :param specular:
          Either an RGBA-format tuple of four floats or an instance
          of :class:`collada.material.Map`
        :param shininess:
          Either a single float or an instance of :class:`collada.material.Map`
        :param reflective:
          Either an RGBA-format tuple of four floats or an instance
          of :class:`collada.material.Map`
        :param reflectivity:
          Either a single float or an instance of :class:`collada.material.Map`
        :param tuple transparent:
          Either an RGBA-format tuple of four floats or an instance
          of :class:`collada.material.Map`
        :param transparency:
          Either a single float or an instance of :class:`collada.material.Map`
        :param float index_of_refraction:
          A single float indicating the index of refraction for perfectly
          refracted light
        :param `collada.material.OPAQUE_MODE` opaque_mode:
          The opaque mode for the effect. If not specified, defaults to A_ONE.
        :param xmlnode:
          If loaded from xml, the xml node

        """
        self.id = id
        """The string identifier for the effect"""
        self.params = params
        """A list containing elements of type :class:`collada.material.Sampler2D`
          and :class:`collada.material.Surface`"""
        self.shadingtype = shadingtype
        """String with the type of the shading."""
        self.bumpmap = bumpmap
        """Either the bump map of the effect of type :class:`collada.material.Map`
        or None if there is none."""
        self.double_sided = double_sided
        """A boolean indicating whether or not the material should be rendered double sided"""
        self.emission = emission
        """Either an RGB-format tuple of three floats or an instance
          of :class:`collada.material.Map`"""
        self.ambient = ambient
        """Either an RGB-format tuple of three floats or an instance
          of :class:`collada.material.Map`"""
        self.diffuse = diffuse
        """Either an RGB-format tuple of three floats or an instance
          of :class:`collada.material.Map`"""
        self.specular = specular
        """Either an RGB-format tuple of three floats or an instance
          of :class:`collada.material.Map`"""
        self.shininess = shininess
        """Either a single float or an instance of :class:`collada.material.Map`"""
        self.reflective = reflective
        """Either an RGB-format tuple of three floats or an instance
          of :class:`collada.material.Map`"""
        self.reflectivity = reflectivity
        """Either a single float or an instance of :class:`collada.material.Map`"""
        self.transparent = transparent
        """Either an RGB-format tuple of three floats or an instance
          of :class:`collada.material.Map`"""
        self.transparency = transparency
        """Either a single float or an instance of :class:`collada.material.Map`"""
        self.index_of_refraction = index_of_refraction
        """A single float indicating the index of refraction for perfectly
          refracted light"""
        self.opaque_mode = OPAQUE_MODE.A_ONE if opaque_mode is None else opaque_mode
        """The opaque mode for the effect. An instance of :class:`collada.material.OPAQUE_MODE`."""

        if self.transparency is None:
            if self.opaque_mode == OPAQUE_MODE.A_ONE:
                self.transparency = 1.0
            else:
                self.transparency = 0.0

        self._fixColorValues()
        self.extras = []
        if extras is not None:
            self.extras = extras

        if xmlnode is not None:
            self.xmlnode = xmlnode
            """ElementTree representation of the effect"""
        else:
            shadnode = E(self.shadingtype)

            for prop in self.supported:
                value = getattr(self, prop)
                if value is None: continue
                propnode = E(prop)
                if prop == 'transparent' and self.opaque_mode == OPAQUE_MODE.RGB_ZERO:
                    propnode.set('opaque', OPAQUE_MODE.RGB_ZERO)
                shadnode.append( propnode )
                if type(value) is Map:
                    propnode.append(value.xmlnode)
                elif type(value) is float:
                    propnode.append(E.float(float_format_func()(value)))
                else:
                    propnode.append(E.color(' '.join(map(float_format_func(), value) )))

            effect_nodes = [param.xmlnode for param in self.params]
            effect_nodes.append(E.technique(shadnode, sid='common'))
            self.xmlnode = E.effect(
                E.profile_COMMON(*effect_nodes)
            , id=self.id, name=self.id)
            
    @staticmethod
    def getEffectParameters(collada, parentnode, localscope, params):

        for paramnode in parentnode.findall( tag('newparam') ):
            if paramnode.find( tag('surface') ) is not None:
                param = Surface.load(collada, localscope, paramnode)
                params.append(param)
                localscope[param.id] = param
            elif paramnode.find( tag('sampler2D') ) is not None:                
                param = Sampler2D.load(collada, localscope, paramnode)
                params.append(param)
                localscope[param.id] = param
            else:
                floatnode = paramnode.find( tag('float') )
                if floatnode is None: floatnode = paramnode.find( tag('float2') )
                if floatnode is None: floatnode = paramnode.find( tag('float3') )
                if floatnode is None: floatnode = paramnode.find( tag('float4') )
                paramid = paramnode.get('sid')
                if floatnode is not None and paramid is not None and len(paramid) > 0 and floatnode.text is not None:
                    localscope[paramid] = [float(v) for v in floatnode.text.split()]

    @staticmethod
    def load(collada, localscope, node):
        localscope = {} # we have our own scope, shadow it
        params = []
        id = node.get('id')
        profilenode = node.find( tag('profile_COMMON') )
        if profilenode is None:
            raise DaeUnsupportedError('Found effect with profile other than profile_COMMON')

        #<image> can be local to a material instead of global in <library_images>
        for imgnode in profilenode.findall( tag('image') ):
            local_image = CImage.load(collada, localscope, imgnode)
            localscope[local_image.id] = local_image

            global_image_id = local_image.id
            uniquenum = 2
            while global_image_id in collada.images:
                global_image_id = local_image.id + "-" + uniquenum
                uniquenum += 1
            collada.images.append(local_image)
<<<<<<< HEAD
            
        for paramnode in profilenode.findall( tag('newparam') ):
            if paramnode.find( tag('surface') ) is not None:
                param = Surface.load(collada, localscope, paramnode)
                params.append(param)
                localscope[param.id] = param
            elif paramnode.find( tag('sampler2D') ) is not None:
                param = Sampler2D.load(collada, localscope, paramnode)
                params.append(param)
                localscope[param.id] = param
            else:
                floatnode = paramnode.find( tag('float') )
                if floatnode is None: floatnode = paramnode.find( tag('float2') )
                if floatnode is None: floatnode = paramnode.find( tag('float3') )
                if floatnode is None: floatnode = paramnode.find( tag('float4') )
                paramid = paramnode.get('sid')
                if floatnode is not None and paramid is not None and len(paramid) > 0 and floatnode.text is not None:
                    localscope[paramid] = [float(v) for v in floatnode.text.split()]
=======

        Effect.getEffectParameters(collada, profilenode, localscope, params)
        
>>>>>>> e42eedd9
        tecnode = profilenode.find( tag('technique') )
        
        Effect.getEffectParameters(collada, tecnode, localscope, params)
        
        shadnode = None
        for shad in Effect.shaders:
            shadnode = tecnode.find(tag(shad))
            shadingtype = shad
            if not shadnode is None:
                break
        if shadnode is None: raise DaeIncompleteError('No material properties found in effect')
        props = {}
        for key in Effect.supported:
            pnode = shadnode.find( tag(key) )
            if pnode is None: props[key] = None
            else:
                try: props[key] = Effect._loadShadingParam(collada, localscope, pnode)
                except DaeMissingSampler2D as ex:
                    if ex.samplerid in collada.images:
                        #Whoever exported this collada file didn't include the proper references so we will create them
                        surf = Surface(ex.samplerid + '-surface', collada.images[ex.samplerid], 'A8R8G8B8')
                        sampler = Sampler2D(ex.samplerid, surf, None, None);
                        params.append(surf)
                        params.append(sampler)
                        localscope[surf.id] = surf
                        localscope[sampler.id] = sampler
                        try:
                            props[key] = Effect._loadShadingParam(
                                    collada, localscope, pnode)
                        except DaeUnsupportedError as ex:
                            props[key] = None
                            collada.handleError(ex)
                except DaeUnsupportedError as ex:
                    props[key] = None
                    collada.handleError(ex) # Give the chance to ignore error and load the rest

                if key == 'transparent' and key in props and props[key] is not None:
                    opaque_mode = pnode.get('opaque')
                    if opaque_mode is not None and opaque_mode == OPAQUE_MODE.RGB_ZERO:
                        props['opaque_mode'] = OPAQUE_MODE.RGB_ZERO
        props['xmlnode'] = node

        bumpnode = node.find('.//%s//%s' % (tag('extra'), tag('texture')))
        if bumpnode is not None:
            bumpmap =  Map.load(collada, localscope, bumpnode)
        else:
            bumpmap = None

        double_sided_node = node.find('.//%s//%s' % (tag('extra'), tag('double_sided')))
        double_sided = False
        if double_sided_node is not None and double_sided_node.text is not None:
            try:
                val = int(double_sided_node.text)
                if val == 1:
                    double_sided = True
            except ValueError:
                pass
        extras = Extra.loadextras(collada, node)
        effect = Effect(id, params, shadingtype, bumpmap, double_sided, extras=extras, **props)
        collada.addId(id, effect)
        return effect

    @staticmethod
    def _loadShadingParam( collada, localscope, node ):
        """Load from the node a definition for a material property."""
        children = node.getchildren()
        if not children: raise DaeIncompleteError('Incorrect effect shading parameter '+node.tag)
        vnode = children[0]
        if vnode.tag == tag('color'):
            try:
                value = tuple([ float(v) for v in vnode.text.split() ])
            except ValueError as ex:
                raise DaeMalformedError('Corrupted color definition in effect '+id)
            except IndexError as ex:
                raise DaeMalformedError('Corrupted color definition in effect '+id)
        elif vnode.tag == tag('float'):
            try: value = float(vnode.text)
            except ValueError as ex:
                raise DaeMalformedError('Corrupted float definition in effect '+id)
        elif vnode.tag == tag('texture'):
            value = Map.load(collada, localscope, vnode)
        elif vnode.tag == tag('param'):
            refid = vnode.get('ref')
            if refid is not None and refid in localscope:
                value = localscope[refid]
            else:
                return None
        else:
            raise DaeUnsupportedError('Unknown shading param definition ' + \
                    vnode.tag)
        return value

    def _fixColorValues(self):
        for prop in self.supported:
            propval = getattr(self, prop)
            if isinstance(propval, tuple):
                if len(propval) < 4:
                    propval = list(propval)
                    while len(propval) < 3:
                        propval.append(0.0)
                    while len(propval) < 4:
                        propval.append(1.0)
                    setattr(self, prop, tuple(propval))

    def getchildren(self):
        bumpmaps = [ self.bumpmap ] if self.bumpmap is not None else []
        return self.params + bumpmaps + self.extras
    
    def save(self, recurse=True):
        """Saves the effect back to :attr:`xmlnode`"""
        Extra.saveextras(self.xmlnode,self.extras)
        self.xmlnode.set('id', self.id)
        self.xmlnode.set('name', self.id)
        profilenode = self.xmlnode.find( tag('profile_COMMON') )
        tecnode = profilenode.find( tag('technique') )
        tecnode.set('sid', 'common')

        self._fixColorValues()

        for param in self.params:
            if recurse:
                param.save()
            if param.xmlnode not in profilenode.getchildren():
                profilenode.insert(list(profilenode).index(tecnode),
                        param.xmlnode)

        deletenodes = []
        for oldparam in profilenode.findall( tag('newparam') ):
            if oldparam not in [param.xmlnode for param in self.params]:
                deletenodes.append(oldparam)
        for d in deletenodes:
            profilenode.remove(d)

        for shader in self.shaders:
            shadnode = tecnode.find(tag(shader))
            if shadnode is not None and shader != self.shadingtype:
                tecnode.remove(shadnode)

        def getPropNode(prop, value):
            propnode = E(prop)
            if prop == 'transparent' and self.opaque_mode == OPAQUE_MODE.RGB_ZERO:
                propnode.set('opaque', OPAQUE_MODE.RGB_ZERO)
            if type(value) is Map:
                propnode.append(copy.deepcopy(value.xmlnode))
            elif type(value) is float:
                propnode.append(E.float(float_format_func()(value)))
            else:
                propnode.append(E.color(' '.join(map(float_format_func(), value) )))
            return propnode

        shadnode = tecnode.find(tag(self.shadingtype))
        if shadnode is None:
            shadnode = E(self.shadingtype)
            for prop in self.supported:
                value = getattr(self, prop)
                if value is None: continue
                shadnode.append(getPropNode(prop, value))
            tecnode.append(shadnode)
        else:
            for prop in self.supported:
                value = getattr(self, prop)
                propnode = shadnode.find(tag(prop))
                if propnode is not None:
                    shadnode.remove(propnode)
                if value is not None:
                    shadnode.append(getPropNode(prop, value))

        double_sided_node = profilenode.find('.//%s//%s' % (tag('extra'), tag('double_sided')))
        if double_sided_node is None or double_sided_node.text is None:
            extranode = profilenode.find(tag('extra'))
            if extranode is None:
                extranode = E.extra()
                profilenode.append(extranode)

            teqnodes = extranode.findall(tag('technique'))
            goognode = None
            for teqnode in teqnodes:
                if teqnode.get('profile') == 'GOOGLEEARTH':
                    goognode = teqnode
                    break
            if goognode is None:
                goognode = E.technique(profile='GOOGLEEARTH')
                extranode.append(goognode)
            double_sided_node = goognode.find(tag('double_sided'))
            if double_sided_node is None:
                double_sided_node = E.double_sided()
                goognode.append(double_sided_node)

        double_sided_node.text = "1" if self.double_sided else "0"

    def __str__(self):
        return '<Effect id=%s type=%s>' % (self.id, self.shadingtype)

    def __repr__(self):
        return str(self)

    def almostEqual(self, other):
        """Checks if this effect is almost equal (within float precision)
        to the given effect.

        :param collada.material.Effect other:
          Effect to compare to

        :rtype: bool

        """
        if self.shadingtype != other.shadingtype:
            return False
        if self.double_sided != other.double_sided:
            return False
        for prop in self.supported:
            thisprop = getattr(self, prop)
            otherprop = getattr(other, prop)
            if type(thisprop) != type(otherprop):
                return False
            elif type(thisprop) is float:
                if not falmostEqual(thisprop, otherprop):
                    return False
            elif type(thisprop) is Map:
                if thisprop.sampler.surface.image.id != otherprop.sampler.surface.image.id or thisprop.texcoord != otherprop.texcoord:
                    return False
            elif type(thisprop) is tuple:
                if len(thisprop) != len(otherprop):
                    return False
                for valthis, valother in zip(thisprop, otherprop):
                    if not falmostEqual(valthis, valother):
                        return False
        return True


class Material(DaeObject):
    """Class containing data coming from a <material> tag.

    Right now, this just stores a reference to the effect
    which is instantiated in the material. The effect instance
    can have parameters, but this is rarely used in the wild,
    so it is not yet implemented.

    """

    def __init__(self, id, name, effect, extras=None, xmlnode=None):
        """Creates a material.

        :param str id:
          A unique string identifier for the material
        :param str name:
          A name for the material
        :param collada.material.Effect effect:
          The effect instantiated in this material
        :param xmlnode:
          If loaded from xml, the xml node

        """
        self.id = id
        """The unique string identifier for the material"""
        self.name = name
        """The name for the material"""
        self.effect = effect
        """The :class:`collada.material.Effect` instantiated in this material"""
        self.extras = []
        if extras is not None:
            self.extras = extras

        if xmlnode != None:
            self.xmlnode = xmlnode
            """ElementTree representation of the surface."""
        else:
            self.xmlnode = E.material(
                E.instance_effect(url="#%s" % self.effect.id)
            , id=self.id, name=self.name)

    @staticmethod
    def load( collada, localscope, node ):
        matid = node.get('id')
        matname = node.get('name')

        effnode = node.find( tag('instance_effect'))
        if effnode is None: raise DaeIncompleteError('No effect inside material')
        # according to http://www.w3.org/TR/2001/WD-charmod-20010126/#sec-URIs, URIs in XML are always %-encoded, therefore
        effecturl = UnquoteSafe(effnode.get('url'))

        if not effecturl.startswith('#'):
            raise DaeMalformedError('Corrupted effect reference in material %s' % effecturl)

        effect = collada.effects.get(effecturl[1:])
        if not effect:
            raise DaeBrokenRefError('Effect not found: '+effecturl)

        extras = Extra.loadextras(collada, node)
        material = Material(matid, matname, effect, extras, xmlnode=node)
        collada.addId(matid, material)
        return material

    def getchildren(self):
        return self.extras + [ self.effect ]
    
    def save(self, recurse=True):
        """Saves the material data back to :attr:`xmlnode`"""
        Extra.saveextras(self.xmlnode,self.extras)
        if self.id is not None:
            self.xmlnode.set('id',self.id)
        else:
            self.xmlnode.attrib.pop('id',None)
        if self.name is not None:
            self.xmlnode.set('name',self.name)
        else:
            self.xmlnode.attrib.pop('name',None)
        effnode = self.xmlnode.find( tag('instance_effect') )
        effnode.set('url', '#%s' % self.effect.id)

    def __str__(self):
        return '<Material id=%s effect=%s>' % (self.id, self.effect.id)

    def __repr__(self):
        return str(self)<|MERGE_RESOLUTION|>--- conflicted
+++ resolved
@@ -22,18 +22,11 @@
 import copy
 import numpy
 
-from .common import DaeObject, E, tag, get_number_dtype, float_format_func
-from .common import DaeIncompleteError, DaeBrokenRefError, \
+from collada.common import DaeObject, E, tag
+from collada.common import DaeIncompleteError, DaeBrokenRefError, \
         DaeMalformedError, DaeUnsupportedError
-<<<<<<< HEAD
-from .util import falmostEqual, StringIO
-from .xmlutil import etree as ElementTree
-from .xmlutil import UnquoteSafe
-from .extra import Extra
-=======
 from collada.util import falmostEqual, BytesIO
 from collada.xmlutil import etree as ElementTree
->>>>>>> e42eedd9
 
 try:
     from PIL import Image as pil
@@ -55,7 +48,7 @@
     named it CImage to avoid confusion with PIL's Image class.
 
     """
-    def __init__(self, id, path, collada = None, extras=None, xmlnode = None):
+    def __init__(self, id, path, collada = None, xmlnode = None):
         """Create an image object.
 
         :param str id:
@@ -78,10 +71,6 @@
         self._pilimage = None
         self._uintarray = None
         self._floatarray = None
-        self.extras = []
-        if extras is not None:
-            self.extras = extras
-
         if xmlnode != None:
             self.xmlnode = xmlnode
             """ElementTree representation of the image."""
@@ -90,10 +79,6 @@
                 E.init_from(path)
             , id=self.id, name=self.id)
 
-
-    def getchildren(self):
-        return self.extras
-    
     def getData(self):
         if self._data is None:
             try: self._data = self.collada.getFileData( self.path )
@@ -139,7 +124,7 @@
         if array is None:
             self._floatarray = 'failed'
             return None
-        self._floatarray = numpy.asarray( array, dtype=get_number_dtype())
+        self._floatarray = numpy.asarray( array, dtype=numpy.float32)
         self._floatarray *= 1.0/255.0
         return self._floatarray
 
@@ -167,15 +152,11 @@
         initnode = node.find( tag('init_from') )
         if initnode is None: raise DaeIncompleteError('Image has no file path')
         path = initnode.text
-        extras = Extra.loadextras(collada, node)
-        cimage = CImage(id, path, collada, extras, xmlnode = node)
-        collada.addId(id, cimage)
-        return cimage
-
-    def save(self, recurse=True):
+        return CImage(id, path, collada, xmlnode = node)
+
+    def save(self):
         """Saves the image back to :attr:`xmlnode`. Only the :attr:`id` attribute is saved.
         The image itself will have to be saved to its original source to make modifications."""
-        Extra.saveextras(self.xmlnode,self.extras)
         self.xmlnode.set('id', self.id)
         self.xmlnode.set('name', self.id)
         initnode = self.xmlnode.find( tag('init_from') )
@@ -199,7 +180,7 @@
 
     """
 
-    def __init__(self, id, img, format=None, extras=None, xmlnode=None):
+    def __init__(self, id, img, format=None, xmlnode=None):
         """Creates a surface.
 
         :param str id:
@@ -218,10 +199,6 @@
         """:class:`collada.material.CImage` object from the image library."""
         self.format = format if format is not None else "A8R8G8B8"
         """Format string."""
-        self.extras = []
-        if extras is not None:
-            self.extras = extras
-        
         if xmlnode != None:
             self.xmlnode = xmlnode
             """ElementTree representation of the surface."""
@@ -250,17 +227,10 @@
         else:
             img = collada.images.get(imgid)
         if img is None: raise DaeBrokenRefError("Missing image '%s' in surface '%s'" % (imgid, id))
-        extras = Extra.loadextras(collada, node)
-        surface = Surface(id, img, format, extras, xmlnode=node)
-        collada.addId(id, surface)
-        return surface
-
-    def getchildren(self):
-        return self.extras
-    
-    def save(self, recurse=True):
+        return Surface(id, img, format, xmlnode=node)
+
+    def save(self):
         """Saves the surface data back to :attr:`xmlnode`"""
-        Extra.saveextras(self.xmlnode,self.extras)
         surfacenode = self.xmlnode.find( tag('surface') )
         initnode = surfacenode.find( tag('init_from') )
         if self.format:
@@ -289,7 +259,7 @@
     currently unimplemented.
 
     """
-    def __init__(self, id, surface, minfilter=None, magfilter=None, extras=None, xmlnode=None):
+    def __init__(self, id, surface, minfilter=None, magfilter=None, xmlnode=None):
         """Create a Sampler2D object.
 
         :param str id:
@@ -312,10 +282,6 @@
         """Minification filter string id, see collada spec for details"""
         self.magfilter = magfilter
         """Maximization filter string id, see collada spec for details"""
-        self.extras = []
-        if extras is not None:
-            self.extras = extras
-
         if xmlnode != None:
             self.xmlnode = xmlnode
             """ElementTree representation of the sampler."""
@@ -342,20 +308,13 @@
         else: magfilter = magnode.text
 
         surfaceid = sourcenode.text
-        id = node.get('sid')   # FIXME: ???
+        id = node.get('sid')
         surface = localscope.get(surfaceid)
         if surface is None or type(surface) != Surface: raise DaeBrokenRefError('Missing surface ' + surfaceid)
-        extras = Extra.loadextras(collada, node)
-        sampler2d = Sampler2D(id, surface, minfilter, magfilter, extras, xmlnode=node)
-        collada.addId(id, sampler2d)
-        return sampler2d
-
-    def getchildren(self):
-        return self.extras
-    
-    def save(self, recurse=True):
+        return Sampler2D(id, surface, minfilter, magfilter, xmlnode=node)
+
+    def save(self):
         """Saves the sampler data back to :attr:`xmlnode`"""
-        Extra.saveextras(self.xmlnode,self.extras)
         samplernode = self.xmlnode.find( tag('sampler2D') )
         sourcenode = samplernode.find( tag('source') )
         if self.minfilter:
@@ -384,7 +343,7 @@
     corresponding attribute.
 
     """
-    def __init__(self, sampler, texcoord, extras=None, xmlnode=None):
+    def __init__(self, sampler, texcoord, xmlnode=None):
         """Create a map instance to a sampler using a texcoord channel.
 
         :param collada.material.Sampler2D sampler:
@@ -399,10 +358,6 @@
         """:class:`collada.material.Sampler2D` object to map"""
         self.texcoord = texcoord
         """Texture coordinate channel symbol to use"""
-        self.extras = []
-        if extras is not None:
-            self.extras = extras
-
         if xmlnode != None:
             self.xmlnode = xmlnode
             """ElementTree representation of the map"""
@@ -424,15 +379,10 @@
             err = DaeMissingSampler2D('Missing sampler ' + samplerid + ' in node ' + node.tag)
             err.samplerid = samplerid
             raise err
-        extras = Extra.loadextras(collada, node)
-        return Map(sampler, texcoord, extras, xmlnode = node)
-
-    def getchildren(self):
-        return self.extras
-    
-    def save(self, recurse=True):
+        return Map(sampler, texcoord, xmlnode = node)
+
+    def save(self):
         """Saves the map back to :attr:`xmlnode`"""
-        Extra.saveextras(self.xmlnode,self.extras)
         self.xmlnode.set('texture', self.sampler.id)
         self.xmlnode.set('texcoord', self.texcoord)
 
@@ -473,7 +423,6 @@
                        transparency = None,
                        index_of_refraction = None,
                        opaque_mode = None,
-                       extras = None,
                        xmlnode = None):
         """Create an effect instance out of properties.
 
@@ -571,9 +520,6 @@
                 self.transparency = 0.0
 
         self._fixColorValues()
-        self.extras = []
-        if extras is not None:
-            self.extras = extras
 
         if xmlnode is not None:
             self.xmlnode = xmlnode
@@ -591,9 +537,9 @@
                 if type(value) is Map:
                     propnode.append(value.xmlnode)
                 elif type(value) is float:
-                    propnode.append(E.float(float_format_func()(value)))
+                    propnode.append(E.float(str(value)))
                 else:
-                    propnode.append(E.color(' '.join(map(float_format_func(), value) )))
+                    propnode.append(E.color(' '.join(map(str, value) )))
 
             effect_nodes = [param.xmlnode for param in self.params]
             effect_nodes.append(E.technique(shadnode, sid='common'))
@@ -642,30 +588,9 @@
                 global_image_id = local_image.id + "-" + uniquenum
                 uniquenum += 1
             collada.images.append(local_image)
-<<<<<<< HEAD
-            
-        for paramnode in profilenode.findall( tag('newparam') ):
-            if paramnode.find( tag('surface') ) is not None:
-                param = Surface.load(collada, localscope, paramnode)
-                params.append(param)
-                localscope[param.id] = param
-            elif paramnode.find( tag('sampler2D') ) is not None:
-                param = Sampler2D.load(collada, localscope, paramnode)
-                params.append(param)
-                localscope[param.id] = param
-            else:
-                floatnode = paramnode.find( tag('float') )
-                if floatnode is None: floatnode = paramnode.find( tag('float2') )
-                if floatnode is None: floatnode = paramnode.find( tag('float3') )
-                if floatnode is None: floatnode = paramnode.find( tag('float4') )
-                paramid = paramnode.get('sid')
-                if floatnode is not None and paramid is not None and len(paramid) > 0 and floatnode.text is not None:
-                    localscope[paramid] = [float(v) for v in floatnode.text.split()]
-=======
 
         Effect.getEffectParameters(collada, profilenode, localscope, params)
         
->>>>>>> e42eedd9
         tecnode = profilenode.find( tag('technique') )
         
         Effect.getEffectParameters(collada, tecnode, localscope, params)
@@ -723,10 +648,7 @@
                     double_sided = True
             except ValueError:
                 pass
-        extras = Extra.loadextras(collada, node)
-        effect = Effect(id, params, shadingtype, bumpmap, double_sided, extras=extras, **props)
-        collada.addId(id, effect)
-        return effect
+        return Effect(id, params, shadingtype, bumpmap, double_sided, **props)
 
     @staticmethod
     def _loadShadingParam( collada, localscope, node ):
@@ -770,13 +692,8 @@
                         propval.append(1.0)
                     setattr(self, prop, tuple(propval))
 
-    def getchildren(self):
-        bumpmaps = [ self.bumpmap ] if self.bumpmap is not None else []
-        return self.params + bumpmaps + self.extras
-    
-    def save(self, recurse=True):
+    def save(self):
         """Saves the effect back to :attr:`xmlnode`"""
-        Extra.saveextras(self.xmlnode,self.extras)
         self.xmlnode.set('id', self.id)
         self.xmlnode.set('name', self.id)
         profilenode = self.xmlnode.find( tag('profile_COMMON') )
@@ -786,8 +703,7 @@
         self._fixColorValues()
 
         for param in self.params:
-            if recurse:
-                param.save()
+            param.save()
             if param.xmlnode not in profilenode.getchildren():
                 profilenode.insert(list(profilenode).index(tecnode),
                         param.xmlnode)
@@ -811,9 +727,9 @@
             if type(value) is Map:
                 propnode.append(copy.deepcopy(value.xmlnode))
             elif type(value) is float:
-                propnode.append(E.float(float_format_func()(value)))
+                propnode.append(E.float(str(value)))
             else:
-                propnode.append(E.color(' '.join(map(float_format_func(), value) )))
+                propnode.append(E.color(' '.join(map(str, value) )))
             return propnode
 
         shadnode = tecnode.find(tag(self.shadingtype))
@@ -906,7 +822,7 @@
 
     """
 
-    def __init__(self, id, name, effect, extras=None, xmlnode=None):
+    def __init__(self, id, name, effect, xmlnode=None):
         """Creates a material.
 
         :param str id:
@@ -919,15 +835,13 @@
           If loaded from xml, the xml node
 
         """
+
         self.id = id
         """The unique string identifier for the material"""
         self.name = name
         """The name for the material"""
         self.effect = effect
         """The :class:`collada.material.Effect` instantiated in this material"""
-        self.extras = []
-        if extras is not None:
-            self.extras = extras
 
         if xmlnode != None:
             self.xmlnode = xmlnode
@@ -935,7 +849,7 @@
         else:
             self.xmlnode = E.material(
                 E.instance_effect(url="#%s" % self.effect.id)
-            , id=self.id, name=self.name)
+            , id=str(self.id), name=str(self.name))
 
     @staticmethod
     def load( collada, localscope, node ):
@@ -944,35 +858,21 @@
 
         effnode = node.find( tag('instance_effect'))
         if effnode is None: raise DaeIncompleteError('No effect inside material')
-        # according to http://www.w3.org/TR/2001/WD-charmod-20010126/#sec-URIs, URIs in XML are always %-encoded, therefore
-        effecturl = UnquoteSafe(effnode.get('url'))
-
-        if not effecturl.startswith('#'):
-            raise DaeMalformedError('Corrupted effect reference in material %s' % effecturl)
-
-        effect = collada.effects.get(effecturl[1:])
+        effectid = effnode.get('url')
+
+        if not effectid.startswith('#'):
+            raise DaeMalformedError('Corrupted effect reference in material %s' % effectid)
+
+        effect = collada.effects.get(effectid[1:])
         if not effect:
-            raise DaeBrokenRefError('Effect not found: '+effecturl)
-
-        extras = Extra.loadextras(collada, node)
-        material = Material(matid, matname, effect, extras, xmlnode=node)
-        collada.addId(matid, material)
-        return material
-
-    def getchildren(self):
-        return self.extras + [ self.effect ]
-    
-    def save(self, recurse=True):
+            raise DaeBrokenRefError('Effect not found: '+effectid)
+
+        return Material(matid, matname, effect, xmlnode=node)
+
+    def save(self):
         """Saves the material data back to :attr:`xmlnode`"""
-        Extra.saveextras(self.xmlnode,self.extras)
-        if self.id is not None:
-            self.xmlnode.set('id',self.id)
-        else:
-            self.xmlnode.attrib.pop('id',None)
-        if self.name is not None:
-            self.xmlnode.set('name',self.name)
-        else:
-            self.xmlnode.attrib.pop('name',None)
+        self.xmlnode.set('id', str(self.id))
+        self.xmlnode.set('name', str(self.name))
         effnode = self.xmlnode.find( tag('instance_effect') )
         effnode.set('url', '#%s' % self.effect.id)
 
