####################################################################
#                                                                  #
# THIS FILE IS PART OF THE pycollada LIBRARY SOURCE CODE.          #
# USE, DISTRIBUTION AND REPRODUCTION OF THIS LIBRARY SOURCE IS     #
# GOVERNED BY A BSD-STYLE SOURCE LICENSE INCLUDED WITH THIS SOURCE #
# IN 'COPYING'. PLEASE READ THESE TERMS BEFORE DISTRIBUTING.       #
#                                                                  #
# THE pycollada SOURCE CODE IS (C) COPYRIGHT 2011                  #
# by Jeff Terrace and contributors                                 #
#                                                                  #
####################################################################

"""Main module for collada (pycollada) package.

You will find here class `Collada` which is the one to use to access
collada file, and some exceptions that are raised in case the input
file is not what is expected.

"""

import os.path
import posixpath
import traceback
import types
import zipfile
from datetime import datetime

from collada import animation
from collada import asset
from collada import camera
from collada import controller
from collada import geometry
from collada import light
from collada import material
from collada import scene
from collada.common import E, tag
from collada.common import DaeError, DaeObject, DaeIncompleteError, \
    DaeBrokenRefError, DaeMalformedError, DaeUnsupportedError, \
    DaeSaveValidationError
from collada.util import basestring, BytesIO
from collada.util import IndexedList
from collada.xmlutil import etree as ElementTree

try:
    from collada import schema
except ImportError: # no lxml
    schema = None


class Collada(object):
    """This is the main class used to create and load collada documents"""

    geometries = property( lambda s: s._geometries, lambda s,v: s._setIndexedList('_geometries', v), doc="""
    A list of :class:`collada.geometry.Geometry` objects. Can also be indexed by id""" )
    controllers = property( lambda s: s._controllers, lambda s,v: s._setIndexedList('_controllers', v), doc="""
    A list of :class:`collada.controller.Controller` objects. Can also be indexed by id""" )
    animations = property( lambda s: s._animations, lambda s,v: s._setIndexedList('_animations', v), doc="""
    A list of :class:`collada.animation.Animation` objects. Can also be indexed by id""" )
    lights = property( lambda s: s._lights, lambda s,v: s._setIndexedList('_lights', v), doc="""
    A list of :class:`collada.light.Light` objects. Can also be indexed by id""" )
    cameras = property( lambda s: s._cameras, lambda s,v: s._setIndexedList('_cameras', v), doc="""
    A list of :class:`collada.camera.Camera` objects. Can also be indexed by id""" )
    images = property( lambda s: s._images, lambda s,v: s._setIndexedList('_images', v), doc="""
    A list of :class:`collada.material.CImage` objects. Can also be indexed by id""" )
    effects = property( lambda s: s._effects, lambda s,v: s._setIndexedList('_effects', v), doc="""
    A list of :class:`collada.material.Effect` objects. Can also be indexed by id""" )
    materials = property( lambda s: s._materials, lambda s,v: s._setIndexedList('_materials', v), doc="""
    A list of :class:`collada.material.Effect` objects. Can also be indexed by id""" )
    nodes = property( lambda s: s._nodes, lambda s,v: s._setIndexedList('_nodes', v), doc="""
    A list of :class:`collada.scene.Node` objects. Can also be indexed by id""" )
    scenes = property( lambda s: s._scenes, lambda s,v: s._setIndexedList('_scenes', v), doc="""
    A list of :class:`collada.scene.Scene` objects. Can also be indexed by id""" )

    def __init__(self, filename=None, ignore=None, aux_file_loader=None, zip_filename=None, validate_output=False):
        """Load collada data from filename or file like object.

        :param filename:
          String containing path to filename to open or file-like object.
          Uncompressed .dae files are supported, as well as zip file archives.
          If this is set to ``None``, a new collada instance is created.
        :param list ignore:
          A list of :class:`common.DaeError` types that should be ignored
          when loading the collada document. Instances of these types will
          be added to :attr:`errors` after loading but won't be raised.
          Only used if `filename` is not ``None``.
        :param function aux_file_loader:
          Referenced files (e.g. texture images) are loaded from disk when
          reading from the local filesystem and from the zip archive when
          loading from a zip file. If these files are coming from another source
          (e.g. database) and/or you're loading with StringIO, set this to
          a function that given a filename, returns the binary data in the file.
          If `filename` is ``None``, you must set this parameter if you want to
          load auxiliary files.
        :param str zip_filename:
          If the file being loaded is a zip archive, you can set this parameter
          to indicate the file within the archive that should be loaded. If not
          set, a file that ends with .dae will be searched.
        :param bool validate_output:
          If set to True, the XML written when calling :meth:`save` will be
          validated against the COLLADA 1.4.1 schema. If validation fails, the
          :class:`common.DaeSaveValidationError` exception will be thrown.
        """

        self.errors = []
        """List of :class:`common.common.DaeError` objects representing errors encountered while loading collada file"""
        self.assetInfo = None
        """Instance of :class:`collada.asset.Asset` containing asset information"""

        self._geometries = IndexedList([], ('id',))
        self._controllers = IndexedList([], ('id',))
        self._animations = IndexedList([], ('id',))
        self._lights = IndexedList([], ('id',))
        self._cameras = IndexedList([], ('id',))
        self._images = IndexedList([], ('id',))
        self._effects = IndexedList([], ('id',))
        self._materials = IndexedList([], ('id',))
        self._nodes = IndexedList([], ('id',))
        self._scenes = IndexedList([], ('id',))

        self.scene = None
        """The default scene. This is either an instance of :class:`collada.scene.Scene` or `None`."""

        if validate_output and schema:
            self.validator = schema.ColladaValidator()
        else:
            self.validator = None

        self.maskedErrors = []
        if ignore is not None:
            self.ignoreErrors( *ignore )

        if filename is None:
            self.filename = None
            self.zfile = None
            self.getFileData = aux_file_loader

            self.xmlnode = ElementTree.ElementTree(
                               E.COLLADA(
                                   E.library_cameras(),
                                   E.library_controllers(),
                                   E.library_effects(),
                                   E.library_geometries(),
                                   E.library_images(),
                                   E.library_lights(),
                                   E.library_materials(),
                                   E.library_nodes(),
                                   E.library_visual_scenes(),
                                   E.scene(),
                               version='1.4.1'))
            """ElementTree representation of the collada document"""

            self.assetInfo = asset.Asset()
            return

        if isinstance(filename, basestring):
            fdata = open(filename, 'rb')
            self.filename = filename
            self.getFileData = self._getFileFromDisk
        else:
            fdata = filename # assume it is a file like object
            self.filename = None
            self.getFileData = self._nullGetFile
        strdata = fdata.read()

        try:
            self.zfile = zipfile.ZipFile(BytesIO(strdata), 'r')
        except:
            self.zfile = None

        if self.zfile:
            self.filename = ''
            daefiles = []
            if zip_filename is not None:
                self.filename = zip_filename
            else:
                for name in self.zfile.namelist():
                    if name.upper().endswith('.DAE'):
                        daefiles.append(name)
                for name in daefiles:
                    if not self.filename:
                        self.filename = name
                    elif "MACOSX" in self.filename:
                        self.filename = name
            if not self.filename or self.filename not in self.zfile.namelist():
                raise DaeIncompleteError('COLLADA file not found inside zip compressed file')
            data = self.zfile.read(self.filename)
            self.getFileData = self._getFileFromZip
        else:
            data = strdata

        if aux_file_loader is not None:
            self.getFileData = aux_file_loader

        etree_parser = ElementTree.XMLParser()
        try:
            self.xmlnode = ElementTree.ElementTree(element=None,
                    file=BytesIO(data))
        except ElementTree.ParseError as e:
            raise DaeMalformedError("XML Parsing Error: %s" % e)

        self._loadAssetInfo()
        self._loadImages()
        self._loadEffects()
        self._loadMaterials()
        self._loadAnimations()
        self._loadGeometry()
        self._loadControllers()
        self._loadLights()
        self._loadCameras()
        self._loadNodes()
        self._loadScenes()
        self._loadDefaultScene()

    def _setIndexedList(self, propname, data):
        setattr(self, propname, IndexedList(data, ('id',)))

    def handleError(self, error):
        self.errors.append(error)
        if not type(error) in self.maskedErrors:
            raise

    def ignoreErrors(self, *args):
        """Add exceptions to the mask for ignoring or clear the mask if None given.

        You call c.ignoreErrors(e1, e2, ... ) if you want the loader to ignore those
        exceptions and continue loading whatever it can. If you want to empty the
        mask so all exceptions abort the load just call c.ignoreErrors(None).

        """
        if args == [ None ]:
            self.maskedErrors = []
        else:
            for e in args: self.maskedErrors.append(e)

    def _getFileFromZip(self, fname):
        """Return the binary data of an auxiliary file from a zip archive as a string."""
        if not self.zfile:
            raise DaeBrokenRefError('Trying to load an auxiliar file %s but we are not reading from a zip'%fname)
        basepath = posixpath.dirname(self.filename)
        aux_path = posixpath.normpath(posixpath.join(basepath, fname))
        if aux_path not in self.zfile.namelist():
            raise DaeBrokenRefError('Auxiliar file %s not found in archive' % fname)
        return self.zfile.read( aux_path )

    def _getFileFromDisk(self, fname):
        """Return the binary data of an auxiliary file from the local disk relative to the file path loaded."""
        if self.zfile:
            raise DaeBrokenRefError('Trying to load an auxiliar file %s from disk but we are reading from a zip file'%fname)
        basepath = os.path.dirname(self.filename)
        aux_path = os.path.normpath(os.path.join(basepath, fname))
        if not os.path.exists(aux_path):
            raise DaeBrokenRefError('Auxiliar file %s not found on disk'%fname)
        fdata = open(aux_path, 'rb')
        return fdata.read()

    def _nullGetFile(self, fname):
        raise DaeBrokenRefError('Trying to load auxiliary file but collada was not loaded from disk, zip, or with custom handler')

    def _loadAssetInfo(self):
        """Load information in <asset> tag"""
        assetnode = self.xmlnode.find(tag('asset'))
        if assetnode is not None:
            self.assetInfo = asset.Asset.load(self, {}, assetnode)
        else:
            self.assetInfo = asset.Asset()

    def _loadGeometry(self):
        """Load geometry library."""
        libnodes = self.xmlnode.findall(tag('library_geometries'))
        if libnodes is not None:
            for libnode in libnodes:
                if libnode is not None:
                    for geomnode in libnode.findall(tag('geometry')):
                        if geomnode.find(tag('mesh')) is None:
                            continue
                        try:
                            G = geometry.Geometry.load(self, {}, geomnode)
                        except DaeError as ex:
                            self.handleError(ex)
                        else:
                            self.geometries.append(G)

    def _loadControllers(self):
        """Load controller library."""
        libnodes = self.xmlnode.findall(tag('library_controllers'))
        if libnodes is not None:
            for libnode in libnodes:
                if libnode is not None:
                    for controlnode in libnode.findall(tag('controller')):
                        if controlnode.find(tag('skin')) is None \
                                and controlnode.find(tag('morph')) is None:
                            continue
                        try:
                            C = controller.Controller.load(self, {}, controlnode)
                        except DaeError as ex:
                            self.handleError(ex)
                        else:
                            self.controllers.append(C)

    def _loadAnimations(self):
        """Load animation library."""
        libnodes = self.xmlnode.findall(tag('library_animations'))
        if libnodes is not None:
            for libnode in libnodes:
                if libnode is not None:
                    for animnode in libnode.findall(tag('animation')):
                        try:
                            A = animation.Animation.load(self, {}, animnode)
                        except DaeError as ex:
                            self.handleError(ex)
                        else:
                            self.animations.append(A)

    def _loadLights(self):
        """Load light library."""
        libnodes = self.xmlnode.findall(tag('library_lights'))
        if libnodes is not None:
            for libnode in libnodes:
                if libnode is not None:
                    for lightnode in libnode.findall(tag('light')):
                        try:
                            lig = light.Light.load(self, {}, lightnode)
                        except DaeError as ex:
                            self.handleError(ex)
                        else:
                            self.lights.append(lig)

    def _loadCameras(self):
        """Load camera library."""
        libnodes = self.xmlnode.findall(tag('library_cameras'))
        if libnodes is not None:
            for libnode in libnodes:
                if libnode is not None:
                    for cameranode in libnode.findall(tag('camera')):
                        try:
                            cam = camera.Camera.load(self, {}, cameranode)
                        except DaeError as ex:
                            self.handleError(ex)
                        else:
                            self.cameras.append(cam)

    def _loadImages(self):
        """Load image library."""
        libnodes = self.xmlnode.findall(tag('library_images'))
        if libnodes is not None:
            for libnode in libnodes:
                if libnode is not None:
                    for imgnode in libnode.findall(tag('image')):
                        try:
                            img = material.CImage.load(self, {}, imgnode)
                        except DaeError as ex:
                            self.handleError(ex)
                        else:
                            self.images.append(img)

    def _loadEffects(self):
        """Load effect library."""
        libnodes = self.xmlnode.findall(tag('library_effects'))
        if libnodes is not None:
            for libnode in libnodes:
                if libnode is not None:
                    for effectnode in libnode.findall(tag('effect')):
                        try:
                            effect = material.Effect.load(self, {}, effectnode)
                        except DaeError as ex:
                            self.handleError(ex)
                        else:
                            self.effects.append(effect)

    def _loadMaterials(self):
        """Load material library."""
        libnodes = self.xmlnode.findall(tag('library_materials'))
        if libnodes is not None:
            for libnode in libnodes:
                if libnode is not None:
                    for materialnode in libnode.findall(tag('material')):
                        try:
                            mat = material.Material.load(self, {}, materialnode)
                        except DaeError as ex:
                            self.handleError(ex)
                        else:
                            self.materials.append(mat)

    def _loadNodes(self):
        libnodes = self.xmlnode.findall(tag('library_nodes'))
        if libnodes is not None:
            for libnode in libnodes:
                if libnode is not None:
                    tried_loading = []
                    succeeded = False
                    for node in libnode.findall(tag('node')):
                        try:
                            N = scene.loadNode(self, node, {})
                        except scene.DaeInstanceNotLoadedError as ex:
                            tried_loading.append((node, ex))
                        except DaeError as ex:
                            self.handleError(ex)
                        else:
                            if N is not None:
                                self.nodes.append(N)
                                succeeded = True
                    while len(tried_loading) > 0 and succeeded:
                        succeeded = False
                        next_tried = []
                        for node, ex in tried_loading:
                            try:
                                N = scene.loadNode(self, node, {})
                            except scene.DaeInstanceNotLoadedError as ex:
                                next_tried.append((node, ex))
                            except DaeError as ex:
                                self.handleError(ex)
                            else:
                                if N is not None:
                                    self.nodes.append(N)
                                    succeeded = True
                        tried_loading = next_tried
                    if len(tried_loading) > 0:
                        for node, ex in tried_loading:
                            raise DaeBrokenRefError(ex.msg)

    def _loadScenes(self):
        """Load scene library."""
        libnodes = self.xmlnode.findall(tag('library_visual_scenes'))
        if libnodes is not None:
            for libnode in libnodes:
                if libnode is not None:
                    for scenenode in libnode.findall(tag('visual_scene')):
                        try:
                            S = scene.Scene.load(self, scenenode)
                        except DaeError as ex:
                            self.handleError(ex)
                        else:
                            self.scenes.append(S)

    def _loadDefaultScene(self):
        """Loads the default scene from <scene> tag in the root node."""
        node = self.xmlnode.find('%s/%s' % (tag('scene'), tag('instance_visual_scene')))
        try:
            if node != None:
                sceneid = node.get('url')
                if not sceneid.startswith('#'):
                    raise DaeMalformedError('Malformed default scene reference to %s: '%sceneid)
                self.scene = self.scenes.get(sceneid[1:])
                if not self.scene:
                    raise DaeBrokenRefError('Default scene %s not found' % sceneid)
        except DaeError as ex:
            self.handleError(ex)

    def save(self):
        """Saves the collada document back to :attr:`xmlnode`"""
        libraries = [(self.geometries, 'library_geometries'),
                     (self.controllers, 'library_controllers'),
                     (self.lights, 'library_lights'),
                     (self.cameras, 'library_cameras'),
                     (self.images, 'library_images'),
                     (self.effects, 'library_effects'),
                     (self.materials, 'library_materials'),
                     (self.nodes, 'library_nodes'),
                     (self.scenes, 'library_visual_scenes')]

        self.assetInfo.save()
        assetnode = self.xmlnode.getroot().find(tag('asset'))
        if assetnode is not None:
            self.xmlnode.getroot().remove(assetnode)
        self.xmlnode.getroot().insert(0, self.assetInfo.xmlnode)

        library_loc = 0
        for i, node in enumerate(self.xmlnode.getroot()):
            if node.tag == tag('asset'):
                library_loc = i+1

        for arr, name in libraries:
            node = self.xmlnode.find( tag(name) )
            if node is None:
                if len(arr) == 0:
                    continue
                self.xmlnode.getroot().insert(library_loc, E(name))
                node = self.xmlnode.find( tag(name) )
            elif node is not None and len(arr) == 0:
                self.xmlnode.getroot().remove(node)
                continue

            for o in arr:
                o.save()
                if o.xmlnode not in node:
                    node.append(o.xmlnode)
            xmlnodes = [o.xmlnode for o in arr]
            for n in node:
                if n not in xmlnodes:
                    node.remove(n)

        scenenode = self.xmlnode.find(tag('scene'))
        scenenode.clear()
        if self.scene is not None:
            sceneid = self.scene.id
            if sceneid not in self.scenes:
                raise DaeBrokenRefError('Default scene %s not found' % sceneid)
            scenenode.append(E.instance_visual_scene(url="#%s" % sceneid))

        if self.validator is not None:
            if not self.validator.validate(self.xmlnode):
<<<<<<< HEAD
                raise DaeSaveValidationError("Validation error when saving: " +
                        schema.COLLADA_SCHEMA_1_4_1_INSTANCE.error_log.last_error.message)
=======
                raise DaeSaveValidationError("Validation error when saving: " + 
                                             self.validator.COLLADA_SCHEMA_1_4_1_INSTANCE.error_log.last_error.message)
>>>>>>> 522bd10f

    def write(self, fp):
        """Writes out the collada document to a file. Note that this also
        calls :meth:`save` so avoid calling both methods to save performance.

        :param file:
          Either the file name to write to or a file-like object

        """

        self.save()
        if isinstance(fp, basestring):
            fp = open(fp, 'wb')
        self.xmlnode.write(fp)

    def __str__(self):
        return '<Collada geometries=%d>' % (len(self.geometries))

    def __repr__(self):
        return str(self)
<|MERGE_RESOLUTION|>--- conflicted
+++ resolved
@@ -499,13 +499,8 @@
 
         if self.validator is not None:
             if not self.validator.validate(self.xmlnode):
-<<<<<<< HEAD
-                raise DaeSaveValidationError("Validation error when saving: " +
-                        schema.COLLADA_SCHEMA_1_4_1_INSTANCE.error_log.last_error.message)
-=======
                 raise DaeSaveValidationError("Validation error when saving: " + 
-                                             self.validator.COLLADA_SCHEMA_1_4_1_INSTANCE.error_log.last_error.message)
->>>>>>> 522bd10f
+                        self.validator.COLLADA_SCHEMA_1_4_1_INSTANCE.error_log.last_error.message)
 
     def write(self, fp):
         """Writes out the collada document to a file. Note that this also
